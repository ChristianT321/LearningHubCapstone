//This was originally made for my last project in webdev 2. All questions/ design have been reworked for this project.
'use client'

import { useState } from 'react'
import { useRouter } from 'next/navigation'
import Image from 'next/image'

const questions = [
  {
    question: 'What makes the Spirit Bear have white fur?',
    choices: ['It’s albino', 'Its genes', 'Its diet', 'Its a type of polar bear'],
    answer: 'Its genes',
  },
  {
    question: 'Which animal is the top hunter (no natural predators) in the Great Bear Rainforest?',
    choices: ['Black bear', 'Spirit bear', 'Gray wolf', 'Red fox'],
    answer: 'Gray wolf',
  },
  {
    question: 'Which small animal turns white in winter to hide in the snow?',
    choices: ['Raccoon', 'Short-tailed weasel', 'Groundhog', 'Chipmunk'],
    answer: 'Short-tailed weasel',
  },
  {
    question: 'Which large plant-eating animal lives in the Great Bear Rainforest?',
    choices: ['Roosevelt elk', 'Grizzly bear', 'Coyote', 'Red fox'],
    answer: 'Roosevelt elk',
  },
]

export default function Test1() {
  const [selectedAnswers, setSelectedAnswers] = useState<{ [key: number]: string }>({})
  const router = useRouter()

  const score = Object.entries(selectedAnswers).filter(
    ([index, answer]) => answer === questions[Number(index)].answer
  ).length

  const handleAnswer = (index: number, choice: string) => {
    if (selectedAnswers[index]) return
    setSelectedAnswers({ ...selectedAnswers, [index]: choice })
  }

  const handleReset = () => setSelectedAnswers({})
  const handleContinue = () => router.push('/module2')

  const allAnswered = Object.keys(selectedAnswers).length === questions.length
  const allAnsweredCorrectly = score === questions.length

  return (
    <main className="relative min-h-screen w-full flex flex-col items-center justify-start text-center overflow-y-auto p-4">
      <div className="fixed inset-0 z-0">
        <Image
          src="/GBR home back.png"
          alt="Home Background"
          fill
          priority
          className="object-cover object-center"
        />
      </div>

      <div className="max-w-4xl w-full bg-white/90 backdrop-blur-md rounded-2xl shadow-xl p-8 mb-20 mt-10 z-10">
        <h1 className="text-4xl sm:text-5xl font-bold text-green-700 mb-6">Land Animal Test</h1>
        <p className="text-lg text-gray-700 mb-8">Test your knowledge! Score: {score} / {questions.length}</p>

        {questions.map((q, index) => (
          <div
            key={index}
            className="mb-8 p-6 bg-green-100 rounded-xl shadow border border-green-300"
          >
<<<<<<< HEAD
            <p className="font-semibold text-left text-gray-800 mb-4 text-lg">{index + 1}. {q.question}</p>
=======

            <p className="font-semibold text-left text-gray-800 mb-4 text-lg">{index + 1}. {q.question}</p>

            

>>>>>>> 4b841978
            <div className="grid grid-cols-1 sm:grid-cols-2 gap-4">
              {q.choices.map((choice) => {
                const isSelected = selectedAnswers[index] === choice
                const isCorrect = choice === q.answer
                const hasAnswered = index in selectedAnswers

                let buttonClasses = 'px-4 py-3 rounded-lg transition-all duration-200 font-medium'

                if (hasAnswered) {
                  if (isSelected && isCorrect) {
                    buttonClasses += ' bg-green-600 text-white'
                  } else if (isSelected && !isCorrect) {
                    buttonClasses += ' bg-red-500 text-white'
                  } else {
                    buttonClasses += ' bg-gray-200 text-gray-600 cursor-not-allowed'
                  }
                } else {
                  buttonClasses += ' bg-green-300 hover:bg-green-400 text-gray-950'
                }

                return (
                  <button
                    key={choice}
                    className={buttonClasses}
                    onClick={() => handleAnswer(index, choice)}
                    disabled={hasAnswered}
                  >
                    {choice}
                  </button>
                )
              })}
            </div>

            {selectedAnswers[index] && (
              <p className="mt-5 font-bold text-center text-lg">
                {selectedAnswers[index] === q.answer ? (
                  <span className="text-green-700 drop-shadow-md">✅ Correct!</span>
                ) : (
                  <span className="text-red-600 drop-shadow-md">❌ Incorrect, try again next time.</span>
                )}
              </p>
            )}
          </div>
        ))}

        <div className="text-center mt-10 space-y-4">
          <p className="text-xl font-semibold text-gray-800">
            Final Score: {score} / {questions.length}
          </p>

          <div className="space-x-4">
            <button
              onClick={handleReset}
              className="bg-green-600 hover:bg-green-800 text-white px-6 py-3 rounded-lg shadow transition"
            >
              Reset
            </button>

            {allAnswered && allAnsweredCorrectly && (
              <button
                onClick={handleContinue}
                className="bg-green-600 hover:bg-green-800 text-white px-6 py-3 rounded-lg shadow transition"
              >
                Continue
              </button>
            )}
          </div>

          {allAnswered && !allAnsweredCorrectly && (
            <p className="text-red-700 font-semibold mt-6">
              You must get all questions correct to pass. Try again!
            </p>
          )}
        </div>
      </div>

      <div className="fixed bottom-0 left-0 right-0 z-30 pointer-events-none">
        <Image
          src="/Forest infront2.png"
          alt="Foreground Grass"
          width={1920}
          height={300}
          className="w-full h-auto object-bottom"
        />
      </div>
    </main>
  )
}
<|MERGE_RESOLUTION|>--- conflicted
+++ resolved
@@ -68,15 +68,7 @@
             key={index}
             className="mb-8 p-6 bg-green-100 rounded-xl shadow border border-green-300"
           >
-<<<<<<< HEAD
             <p className="font-semibold text-left text-gray-800 mb-4 text-lg">{index + 1}. {q.question}</p>
-=======
-
-            <p className="font-semibold text-left text-gray-800 mb-4 text-lg">{index + 1}. {q.question}</p>
-
-            
-
->>>>>>> 4b841978
             <div className="grid grid-cols-1 sm:grid-cols-2 gap-4">
               {q.choices.map((choice) => {
                 const isSelected = selectedAnswers[index] === choice
