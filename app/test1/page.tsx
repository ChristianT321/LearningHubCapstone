--- conflicted
+++ resolved
@@ -67,11 +67,11 @@
             key={index}
             className="mb-8 p-6 bg-green-100 rounded-xl shadow border border-green-300"
           >
-<<<<<<< HEAD
+
             <p className="font-semibold text-left text-gray-800 mb-4 text-lg">{index + 1}. {q.question}</p>
-=======
-            <p className="font-semibold text-left mb-4 text-lg">{index + 1}. {q.question}</p>
->>>>>>> b8297f42
+
+            
+
             <div className="grid grid-cols-1 sm:grid-cols-2 gap-4">
               {q.choices.map((choice) => {
                 const isSelected = selectedAnswers[index] === choice
