'use client';

import { useState } from 'react';
import Image from 'next/image';
import clsx from 'clsx';
import { useRouter } from 'next/navigation';
import { motion } from 'framer-motion';
import { FaDove } from 'react-icons/fa';

type Bird = {
  name: string;
  slug: string;
  images: {
    main: { src: string; alt: string };
    feather: { src: string; alt: string };
    extra: { src: string; alt: string };
    food: { src: string; alt: string };
  };
  intro: string;
  featherInfo: string;
  nesting: {
    image: string;
    caption: string;
    fact: string;
  };
  food: {
    text: string;
    unique: string;
  };
  didYouKnow: string;
};

type BirdGroups = {
  [groupName: string]: Bird[];
};

const birdGroups: BirdGroups = {
  'Birds of Prey': [
    {
      name: '🦅 Bald Eagle',
      slug: 'bald-eagle',
      images: {
        main: { src: '/Bald eagle.jpg', alt: 'Bald Eagle' },
        feather: { src: '/Bald eagle feather.jpg', alt: 'Bald Eagle Feather' },
        extra: { src: '/Bald eagle nest.jpg', alt: 'Bald Eagle Nest' },
        food: { src: '/Bald eagle hunting.jpg', alt: 'Bald Eagle Hunting' },
      },
      intro: 'The bald eagle is a powerful bird of prey native to North America. It is known for its white head, yellow beak, and strong wingspan that allows it to soar high above lakes and rivers.',
      featherInfo: 'Bald eagle feathers are broad and stiff, ideal for gliding and soaring at high altitudes. These feathers are sacred in many Indigenous cultures.',
      nesting: {
        image: '/Bald eagle nest.jpg',
        caption: 'Bald eagles build enormous nests in tall trees, returning to them year after year.',
        fact: 'Some eagle nests can reach up to 2.5 meters in diameter and weigh over a ton!'
      },
      food: {
        text: 'Bald eagles primarily hunt fish, swooping down with incredible speed and precision. They also scavenge and sometimes steal food from other birds.',
        unique: 'They can spot prey from over 3 kilometers away, thanks to their incredible eyesight.'
      },
      didYouKnow: 'Bald eagles return to the same nest every year — sometimes for decades!'
    },
    {
      name: '🦉 Great Horned Owl',
      slug: 'great-horned-owl',
      images: {
        main: { src: '/great horned owl.webp', alt: 'Great Horned Owl' },
        feather: { src: '/great horned owl feather.jpg', alt: 'Great Horned Owl Feather' },
        extra: { src: '/Great horned owl nest.jpg', alt: 'Great Horned Owl Nest' },
        food: { src: '/Great horned owl hunting.jpg', alt: 'Great Horned Owl Hunting' },
      },
      intro: 'Great Horned Owls are powerful nocturnal hunters with tufted ears and piercing yellow eyes. They live in forests, deserts, and urban areas across the Americas.',
      featherInfo: 'Their soft-edged feathers allow for silent flight — perfect for sneaking up on prey in the dark.',
      nesting: {
        image: '/Great horned owl nest.jpg',
        caption: 'These owls often reuse nests built by other large birds or squirrels.',
        fact: 'They are one of the first birds to nest in the year, sometimes as early as January.'
      },
      food: {
        text: 'They hunt small to medium-sized animals like rabbits, mice, and even skunks.',
        unique: 'Their powerful grip can exert 500 psi — stronger than the bite of a large dog!'
      },
      didYouKnow: 'Their deep hoots can be heard from miles away on quiet nights.'
    },
    {
      name: '🪶 Northern Goshawk',
      slug: 'northern-goshawk',
      images: {
        main: { src: '/Norther goshawk.webp', alt: 'Northern Goshawk' },
        feather: { src: '/Northern goshawk feather.jpg', alt: 'Goshawk Feather' },
        extra: { src: '/northern goshawk nest.jpg', alt: 'Goshawk Nest' },
        food: { src: '/Northern goshwak hunting.webp', alt: 'Goshawk Hunting' },
      },
      intro: 'Northern Goshawks are powerful forest-dwelling raptors known for their speed and agility among trees.',
      featherInfo: 'Their feathers are designed for silent flight and quick maneuvers through dense forests.',
      nesting: {
        image: '/Northern goshawk nest.jpg',
        caption: 'They build large stick nests high in mature trees, often reusing them each year.',
        fact: 'Goshawks can aggressively defend their nests, even against humans!',
      },
      food: {
        text: 'They hunt birds and small mammals like squirrels with sudden bursts of speed.',
        unique: 'Their long tails and short wings help them twist through forest branches at high speed.',
      },
      didYouKnow: 'The name “goshawk” comes from the Old English for “goose hawk” due to their hunting strength.'
    },
    {
        name: '⚡ Peregrine Falcon',
        slug: 'peregrine-falcon',
        images: {
          main: { src: '/Peregrine falcon.webp', alt: 'Peregrine Falcon' },
          feather: { src: '/Peregrine falcon feather.jpg', alt: 'Falcon Feather' },
          extra: { src: '/Peregrine falcon nest.jpg', alt: 'Falcon Nest' },
          food: { src: '/Peregrine falcon hunting.jpg', alt: 'Falcon Hunting' },
        },
        intro: 'Peregrine Falcons are the fastest animals on Earth, capable of diving at over 300 km/h.',
        featherInfo: 'Their aerodynamic feathers reduce drag and allow for unmatched speed.',
        nesting: {
          image: '/Peregrine falcon nest.jpg',
          caption: 'They nest on high cliffs or skyscrapers in urban areas.',
          fact: 'Unlike many birds, peregrines don’t build nests but lay eggs on bare surfaces.',
        },
        food: {
          text: 'They feed almost exclusively on birds, catching them mid-flight with dramatic stoops.',
          unique: 'Their nostrils have special bony structures to help them breathe at high speeds.',
        },
        didYouKnow: 'Peregrine Falcons have adapted well to cities, using tall buildings like cliffs.'
      },
      {
        name: '🐟 Osprey',
        slug: 'osprey',
        images: {
          main: { src: '/Osprey.webp', alt: 'Osprey' },
          feather: { src: '/Osprey feather.webp', alt: 'Osprey Feather' },
          extra: { src: '/Osprey nest.jpg', alt: 'Osprey Nest' },
          food: { src: '/Osprey hunting.jpg', alt: 'Osprey Hunting' },
        },
        intro: 'Ospreys are large raptors found near water, known for their fish-catching talents.',
        featherInfo: 'Their feathers are oily and dense to keep them dry when diving.',
        nesting: {
          image: '/Osprey nest.jpg',
          caption: 'They often build large platform nests atop poles, trees, or cliffs.',
          fact: 'Ospreys return to the same nest year after year, adding new material each season.',
        },
        food: {
          text: 'Ospreys eat almost exclusively fish, diving feet-first into water to catch them.',
          unique: 'Their feet have backward-facing toes and barbed pads to grip slippery fish.',
        },
        didYouKnow: 'Ospreys have a unique reversible outer toe to better grasp their prey.'
      }
  ],
  'Water Birds': [
    {
      name: '🦆 Mallard Duck',
      slug: 'mallard-duck',
      images: {
        main: { src: '/Duck.webp', alt: 'Mallard Duck' },
        feather: { src: '/Duck feather.jpg', alt: 'Duck Feather' },
        extra: { src: '/Ducklings.jpg', alt: 'Ducklings' },
        food: { src: '/Duck feeding.jpg', alt: 'Duck Feeding' },
      },
      intro: 'Mallards are one of the most common ducks found in North America. They are known for their green heads and cheerful quacking.',
      featherInfo: 'Their feathers are waterproof thanks to oils from a special gland near the tail.',
      nesting: {
        image: '/Ducklings.jpg',
        caption: 'They nest on the ground near water and care closely for their ducklings.',
        fact: 'Ducklings can swim just hours after hatching!'
      },
      food: {
        text: 'They feed on aquatic vegetation, insects, and small fish using their flat bills.',
        unique: 'Some Mallards travel thousands of kilometers during seasonal migrations.'
      },
      didYouKnow: 'Mallards can sleep with one eye open to stay alert for predators.'
    },
    {
      name: '🐧 Marbled Murrelet',
      slug: 'marbled-murrelet',
      images: {
        main: { src: '/Marbled murrelet.webp', alt: 'Marbled Murrelet' },
        feather: { src: '/Marbled murrelet feather.webp', alt: 'Murrelet Feather' },
        extra: { src: '/Marbled murrelet nest.jpg', alt: 'Murrelet Nest' },
        food: { src: '/Marbled murrelet feeding.webp', alt: 'Murrelet Feeding' },
      },
      intro: 'Marbled Murrelets are small seabirds that live at sea but nest deep in old-growth forests — a rare combination!',
      featherInfo: 'Their feathers are waterproof and provide excellent insulation in cold ocean waters.',
      nesting: {
        image: '/Marbled murrelet nest.jpg',
        caption: 'Unlike most seabirds, they nest on mossy branches high in coastal forests.',
        fact: 'They fly up to 80 km inland to nest on a single tree branch!',
      },
      food: {
        text: 'They dive underwater to catch small fish and crustaceans.',
        unique: 'They use their wings to “fly” through the water while chasing prey.',
      },
      didYouKnow: 'Scientists didn’t know where they nested until the 1970s!'
    },
    {
      name: '🪶 Sandhill Crane',
      slug: 'sandhill-crane',
      images: {
        main: { src: '/Sandhill crane.jpg', alt: 'Sandhill Crane' },
        feather: { src: '/Sandhill crane feather.jpg', alt: 'Crane Feather' },
        extra: { src: '/Sandhill crane nest.jpg', alt: 'Crane Nest' },
        food: { src: '/Sandhill crane feeding.webp', alt: 'Crane Feeding' },
      },
      intro: 'Sandhill Cranes are tall, elegant birds known for their loud trumpeting calls and impressive migrations.',
      featherInfo: 'Their long, gray feathers are often stained with mud during preening.',
      nesting: {
        image: '/Sandhill crane nest.jpg',
        caption: 'They nest in wetlands, building mounds of vegetation above the waterline.',
        fact: 'Chicks are able to leave the nest and walk just a day after hatching!',
      },
      food: {
        text: 'Cranes eat a mix of grains, insects, frogs, and small mammals.',
        unique: 'They forage by probing the ground with their long bills.',
      },
      didYouKnow: 'Some populations migrate over 6,000 kilometers each year!'
    },
    {
      name: '🪻 Great Blue Heron',
      slug: 'great-blue-heron',
      images: {
        main: { src: '/Great blue heron.webp', alt: 'Great Blue Heron' },
        feather: { src: '/Great blue heron feathr.webp', alt: 'Heron Feather' },
        extra: { src: '/Great blue heron nest.jpg', alt: 'Heron Nest' },
        food: { src: '/Great blue heron feeding.jpg', alt: 'Heron Feeding' },
      },
      intro: 'The Great Blue Heron is a tall, graceful wading bird often seen stalking fish in shallow water.',
      featherInfo: 'They have long, elegant feathers that drape from their chest and back.',
      nesting: {
        image: '/Great blue heron nest.jpg',
        caption: 'Herons nest in colonies high up in trees, often near water.',
        fact: 'A single tree may hold dozens of large heron nests!',
      },
      food: {
        text: 'They hunt fish, frogs, and small animals by standing still and striking quickly.',
        unique: 'They can swallow prey whole — even large ones!',
      },
      didYouKnow: 'Herons have a wingspan of nearly 2 meters!'
    },
    {
      name: '🪿 American White Pelican',
      slug: 'american-white-pelican',
      images: {
        main: { src: '/American white pelican.jpg', alt: 'American White Pelican' },
        feather: { src: '/Pelican feather.jpg', alt: 'Pelican Feather' },
        extra: { src: '/Pelican nest.jpg', alt: 'Pelican Nest' },
        food: { src: '/Pelican feeding.jpg', alt: 'Pelican Feeding' },
      },
      intro: 'The American White Pelican is one of the largest birds in North America, with a giant wingspan and a pouch-like bill used for catching fish.',
      featherInfo: 'Their white feathers with black wingtips are striking in flight and provide buoyancy in water.',
      nesting: {
        image: '/Pelican nest.jpg',
        caption: 'They nest in large colonies on remote islands in freshwater lakes.',
        fact: 'Pelican chicks often form “nurseries” where they huddle together!',
      },
      food: {
        text: 'They scoop up fish with their large bill pouch while swimming cooperatively in groups.',
        unique: 'Unlike brown pelicans, they do not dive — they feed while floating.',
      },
      didYouKnow: 'Their bills can hold up to 11 liters of water — more than their belly!'
    },
    {
      name: '🦢 Trumpeter Swan',
      slug: 'trumpeter-swan',
      images: {
        main: { src: '/Trumpeter swan.jpg', alt: 'Trumpeter Swan' },
        feather: { src: '/Swan feather.webp', alt: 'Swan Feather' },
        extra: { src: '/Swan nest.jpg', alt: 'Swan Nest' },
        food: { src: '/Swan feeding.jpg', alt: 'Swan Feeding' },
      },
      intro: 'Trumpeter Swans are North America’s largest native waterfowl, famous for their trumpet-like calls and graceful appearance.',
      featherInfo: 'Their feathers are all white and extremely dense, providing insulation in icy waters.',
      nesting: {
        image: '/Swan nest.jpg',
        caption: 'They build massive nests near shallow wetlands and ponds.',
        fact: 'A swan nest can be over 2 meters wide and weigh 20 kilograms!',
      },
      food: {
        text: 'They feed on aquatic plants by dipping their long necks below the water’s surface.',
        unique: 'They can pull up vegetation from over a meter deep!',
      },
      didYouKnow: 'They mate for life and often return to the same nesting area year after year.'
    },
    {
      name: '🎨 Harlequin Duck',
      slug: 'harlequin-duck',
      images: {
        main: { src: '/Harlequin duck.jpg', alt: 'Harlequin Duck' },
        feather: { src: '/Harlequin duck feather.webp', alt: 'Harlequin Duck Feather' },
        extra: { src: '/Harlequin duck nest.jpg', alt: 'Harlequin Duck Nest' },
        food: { src: '/Harlequin duck feeding.jpg', alt: 'Harlequin Duck Feeding' },
      },
      intro: 'Harlequin Ducks are colorful and compact diving ducks that live along fast-moving mountain streams and coastal waters.',
      featherInfo: 'Their feathers are dense and waterproof to help them dive in cold, fast-moving water.',
      nesting: {
        image: '/Harlequin duck nest.jpg',
        caption: 'They nest near rushing streams, often in crevices, under logs, or hidden in vegetation.',
        fact: 'Harlequin Ducks are one of the only ducks that breed in turbulent river environments.',
      },
      food: {
        text: 'They feed on aquatic insects, mollusks, and crustaceans by diving and picking food from the bottom.',
        unique: 'They are excellent underwater swimmers and use their wings to steer while diving.',
      },
      didYouKnow: 'They get their name from their clown-like plumage patterns and colors.'
    },
    {
      name: '🖤 Common Loon',
      slug: 'common-loon',
      images: {
        main: { src: '/Common loon.jpg', alt: 'Common Loon' },
        feather: { src: '/Common loon feather.jpg', alt: 'Loon Feather' },
        extra: { src: '/Common loon nest.jpg', alt: 'Loon Nest' },
        food: { src: '/Common loon feeding.webp', alt: 'Loon Feeding' },
      },
      intro: 'Common Loons are iconic diving birds known for their haunting calls and checkered black-and-white plumage.',
      featherInfo: 'Their dense feathers trap air for insulation and buoyancy in cold northern lakes.',
      nesting: {
        image: '/Loon nest.jpg',
        caption: 'They build floating nests along the edges of quiet lakes.',
        fact: 'Loons have trouble walking on land due to their rear-set legs, so they nest close to the water.',
      },
      food: {
        text: 'Loons dive underwater to catch fish, frogs, and aquatic invertebrates.',
        unique: 'They can stay submerged for over a minute and dive more than 60 meters deep!',
      },
      didYouKnow: 'Their eerie calls echo across northern lakes and are used to mark territory and attract mates.'
    },
    {
      name: '🍁 Canada Goose',
      slug: 'canada-goose',
      images: {
        main: { src: '/Canada goose.webp', alt: 'Canada Goose' },
        feather: { src: '/Goose feather.jpg', alt: 'Goose Feather' },
        extra: { src: '/Goose nest.jpg', alt: 'Goose Nest' },
        food: { src: '/Goose feeding.jpg', alt: 'Goose Feeding' },
      },
      intro: 'Canada Geese are large, social birds recognized by their black heads, white cheeks, and loud honking.',
      featherInfo: 'Their feathers provide excellent insulation, especially for long-distance flights and cold-weather survival.',
      nesting: {
        image: '/Goose nest.jpg',
        caption: 'They build nests near water in grassy areas, often guarded fiercely by the parents.',
        fact: 'Both parents aggressively defend the nest and lead their goslings to water after hatching.',
      },
      food: {
        text: 'They graze on grasses, aquatic plants, grains, and occasionally insects.',
        unique: 'They migrate in a signature V-formation that helps conserve energy.',
      },
      didYouKnow: 'Canada Geese can fly over 1,500 km in a single day during migration!'
    },
    {
      name: '🎵 American Dipper',
      slug: 'american-dipper',
      images: {
        main: { src: '/American dipper.jpg', alt: 'American Dipper' },
        feather: { src: '/Dipper feather.webp', alt: 'Dipper Feather' },
        extra: { src: '/Dipper nest.jpg', alt: 'Dipper Nest' },
        food: { src: '/Dipper feeding.jpg', alt: 'Dipper Feeding' },
      },
      intro: 'The American Dipper is a plump, grey songbird that walks underwater in fast-moving mountain streams.',
      featherInfo: 'They have extra oil and a thick coat of feathers to stay dry and warm in cold water.',
      nesting: {
        image: '/Dipper nest.jpg',
        caption: 'They often nest in crevices near waterfalls or under bridges.',
        fact: 'Dippers sing even in winter — and even while standing in freezing streams!',
      },
      food: {
        text: 'They hunt insects, larvae, and small aquatic animals by dipping and swimming underwater.',
        unique: 'They can close their nostrils and have a nictitating membrane to see clearly underwater.',
      },
      didYouKnow: 'They are the only aquatic songbird in North America!'
    },
  ],
  'Forest Birds': [
    {
      name: '🧠 Common Raven',
      slug: 'raven',
      images: {
        main: { src: '/Raven.jpg', alt: 'Raven' },
        feather: { src: '/Raven feather.png', alt: 'Raven Feather' },
        extra: { src: '/Raven nest.jpg', alt: 'Raven Nest' },
        food: { src: '/Raven eating.jpg', alt: 'Raven Eating' },
      },
      intro: 'Ravens are highly intelligent birds known for problem-solving and mimicry. They can mimic sounds, including human speech.',
      featherInfo: 'Raven feathers are sleek, jet-black, and slightly iridescent, aiding in flight and warmth.',
      nesting: {
        image: '/Raven nest.jpg',
        caption: 'Ravens build large nests high in trees or cliffs using sticks and moss.',
        fact: 'They sometimes decorate nests with shiny objects!'
      },
      food: {
        text: 'Omnivores and scavengers — they eat small animals, berries, and even garbage.',
        unique: 'They use tools and can cooperate to solve problems!'
      },
      didYouKnow: 'Ravens remember faces and can hold grudges against humans who treat them badly.'
    },
    {
      name: '💙 Steller’s Jay',
      slug: 'stellers-jay',
      images: {
        main: { src: '/Stellers jay.jpg', alt: 'Steller’s Jay' },
        feather: { src: '/Stellers jay feather.jpg', alt: 'Steller’s Jay Feather' },
        extra: { src: '/Stellers jay nest.jpg', alt: 'Steller’s Jay Nest' },
        food: { src: '/Stellers jay feeding.jpg', alt: 'Steller’s Jay Feeding' },
      },
      intro: 'Steller’s Jays are striking blue and black birds with bold personalities. They are often seen in conifer forests, calling loudly and investigating campers.',
      featherInfo: 'Their feathers are deep blue with black crests, helping them blend into shady forest canopies.',
      nesting: {
        image: '/Stellers jay nest.jpg',
        caption: 'They build nests from twigs and mud, usually placed high in evergreen trees.',
        fact: 'They sometimes steal nesting material or food from other birds!',
      },
      food: {
        text: 'Omnivores, they eat seeds, insects, berries, and even small animals or eggs.',
        unique: 'They cache food like acorns and peanuts to eat later — and remember where they hid them.',
      },
      didYouKnow: 'Steller’s Jays can mimic the calls of hawks to scare off other birds!'
    },
    {
      name: '🧡 Varied Thrush',
      slug: 'varied-thrush',
      images: {
        main: { src: '/Varied thrush.jpg', alt: 'Varied Thrush' },
        feather: { src: '/Varied thrush feather.jpg', alt: 'Varied Thrush Feather' },
        extra: { src: '/Varied thrush nest.jpg', alt: 'Varied Thrush Nest' },
        food: { src: '/Varied thrush feeding.jpg', alt: 'Varied Thrush Feeding' },
      },
      intro: 'The Varied Thrush is a shy forest bird with bold orange and black patterns and a haunting, echoing song.',
      featherInfo: 'Their bright orange breast and black band help them hide among dappled light and leaf litter.',
      nesting: {
        image: '/Varied thrush nest.jpg',
        caption: 'They build cup-shaped nests in shrubs or low tree branches in dense forests.',
        fact: 'They line their nests with moss, bark, and soft grasses.',
      },
      food: {
        text: 'They feed on insects in summer and switch to berries and seeds in winter.',
        unique: 'They forage quietly on the forest floor, hopping and pausing between steps.',
      },
      didYouKnow: 'Their flutelike, single-note song sounds like a forest flute echoing through the trees.'
    },
    {
      name: '🪵 Pacific Wren',
      slug: 'pacific-wren',
      images: {
        main: { src: '/Pacific wren.jpg', alt: 'Pacific Wren' },
        feather: { src: '/Pacific wren feather.webp', alt: 'Pacific Wren Feather' },
        extra: { src: '/Pacific wren nest.jpg', alt: 'Pacific Wren Nest' },
        food: { src: '/Pacific wren feeding.jpg', alt: 'Pacific Wren Feeding' },
      },
      intro: 'Pacific Wrens are tiny brown birds with a huge voice. They live deep in mossy rainforests, flitting close to the ground.',
      featherInfo: 'Their brown and speckled feathers give them perfect camouflage in the underbrush.',
      nesting: {
        image: '/Pacific wren nest.jpg',
        caption: 'They build dome-shaped nests hidden in roots, logs, or mossy banks.',
        fact: 'Males build multiple dummy nests to impress females!',
      },
      food: {
        text: 'They eat insects, spiders, and other small invertebrates found in leaf litter and crevices.',
        unique: 'Despite their size, their song can be heard far through the forest and lasts over 5 seconds.',
      },
      didYouKnow: 'They sing more notes per second than almost any other songbird!'
    },
    {
      name: '🟤 Chestnut-backed Chickadee',
      slug: 'chestnut-backed-chickadee',
      images: {
        main: { src: '/Chestnut chickadee.jpg', alt: 'Chestnut-backed Chickadee' },
        feather: { src: '/Chickadee feather.jpg', alt: 'Chickadee Feather' },
        extra: { src: '/Chickadee nest.jpg', alt: 'Chickadee Nest' },
        food: { src: '/Chickadee feeding.webp', alt: 'Chickadee Feeding' },
      },
      intro: 'The Chestnut-backed Chickadee is a tiny forest bird with a black cap, white cheeks, and warm reddish-brown back.',
      featherInfo: 'Its soft feathers provide insulation for year-round forest life, especially in damp climates.',
      nesting: {
        image: '/Chickadee nest.jpg',
        caption: 'They nest in cavities — often in old woodpecker holes or decaying stumps.',
        fact: 'They line their nests with fur, moss, and plant down to keep chicks warm.',
      },
      food: {
        text: 'They eat insects, spiders, seeds, and berries — often hanging upside-down to forage.',
        unique: 'They store food in bark crevices and can remember hundreds of hiding spots!',
      },
      didYouKnow: 'Chickadees change their calls to warn of different predators — and other birds listen in!'
    }
  ],
  'Small Flyers': [
    {
      name: '🐦 Rufous Hummingbird',
      slug: 'hummingbird',
      images: {
        main: { src: '/Hummingbird.jpg', alt: 'Hummingbird' },
        feather: { src: '/Hummingbird feather.jpg', alt: 'Hummingbird Feather' },
        extra: { src: '/Hummingbird nest.jpg', alt: 'Hummingbird Nest' },
        food: { src: '/Hummingbird feeding.jpg', alt: 'Hummingbird Feeding' },
      },
      intro: 'Rufous Hummingbirds are tiny, fast, and brightly colored. They migrate farther than any other hummingbird species.',
      featherInfo: 'Their iridescent feathers shimmer in the light, helping them communicate and attract mates.',
      nesting: {
        image: '/Hummingbird nest.jpg',
        caption: 'They build cup-shaped nests from spider silk and moss.',
        fact: 'Their nests are smaller than a walnut!'
      },
      food: {
        text: 'They feed on nectar using long tongues and beaks, also eating small insects.',
        unique: 'They can hover, fly backwards, and even upside down!'
      },
      didYouKnow: 'They remember every flower they’ve visited and when it will bloom again!'
    },
    {
    name: '📸 Belted Kingfisher',
    slug: 'belted-kingfisher',
    images: {
      main: { src: '/Belted kingfisher.jpg', alt: 'Belted Kingfisher' },
      feather: { src: '/Belted kingfisher feather.webp', alt: 'Kingfisher Feather' },
      extra: { src: '/Belted kingfisher nest.jpg', alt: 'Kingfisher Nest' },
      food: { src: '/Belted kingfisher feeding.webp', alt: 'Kingfisher Feeding' },
    },
    intro: 'The Belted Kingfisher is a bold, blue-gray bird known for its rattling call and dramatic fishing dives.',
    featherInfo: 'Their feathers are sleek and slightly waterproof to help them recover quickly after diving.',
    nesting: {
      image: '/Belted kingfisher nest.jpg',
      caption: 'They nest in long tunnels dug into riverbanks or sandy cliffs.',
      fact: 'Their nesting tunnels can be over 2 meters long!',
    },
    food: {
      text: 'They dive headfirst into water to catch fish, holding their prey crosswise in their bills.',
      unique: 'They beat fish on a rock or branch to kill it before eating.',
    },
    didYouKnow: 'Unlike most birds, the female Belted Kingfisher is more colorful than the male!'
  },
  {
    name: '💛 American Goldfinch',
    slug: 'american-goldfinch',
    images: {
      main: { src: '/American goldfinch.jpg', alt: 'American Goldfinch' },
      feather: { src: '/Goldfinch feather.jpg', alt: 'Goldfinch Feather' },
      extra: { src: '/Goldfinch nest.jpg', alt: 'Goldfinch Nest' },
      food: { src: '/Goldfinch feeding.webp', alt: 'Goldfinch Feeding' },
    },
    intro: 'The American Goldfinch is a bright yellow songbird known for its bouncing flight and cheerful calls.',
    featherInfo: 'Males turn brilliant yellow in summer and molt to olive-brown for winter.',
    nesting: {
      image: '/Goldfinch nest.jpg',
      caption: 'They build tightly woven nests in shrubs or trees late in the summer.',
      fact: 'Their nests are so well-made they can hold water!',
    },
    food: {
      text: 'They feed almost entirely on seeds, especially thistle and sunflower.',
      unique: 'They are one of the latest nesting birds, timing their broods with peak seed availability.',
    },
    didYouKnow: 'They can cling to flower heads while feeding, even upside-down!'
  },
  {
    name: '🟢 Ruby-crowned Kinglet',
    slug: 'ruby-crowned-kinglet',
    images: {
      main: { src: '/Ruby-crowned kinglet.jpg', alt: 'Ruby-crowned Kinglet' },
      feather: { src: '/Kinglet feather.jpg', alt: 'Kinglet Feather' },
      extra: { src: '/Kinglet nest.jpg', alt: 'Kinglet Nest' },
      food: { src: '/Kinglet feeding.jpg', alt: 'Kinglet Feeding' },
    },
    intro: 'The Ruby-crowned Kinglet is a tiny olive bird that flits rapidly among branches, flashing its red crown when excited.',
    featherInfo: 'Their plumage blends into conifers, with a hidden crown patch that males display only when agitated.',
    nesting: {
      image: '/Kinglet nest.jpg',
      caption: 'They build hanging nests in dense conifer trees, hidden from sight.',
      fact: 'A single nest can contain 10+ eggs — more than almost any other small songbird!',
    },
    food: {
      text: 'They feed on berries, insects, and spiders from needles and bark with constant wing-flicking.',
      unique: 'Their body is tiny, but their voice is loud and complex.',
    },
    didYouKnow: 'Despite their size, they migrate long distances across North America every year.'
  }
  ]
};


export default function BirdNotebook() {
  const groupNames = Object.keys(birdGroups);
  const [selectedGroup, setSelectedGroup] = useState(groupNames[0]);
  const groupBirds = birdGroups[selectedGroup];
  const [activeIndex, setActiveIndex] = useState(0);
  const [currentPage, setCurrentPage] = useState(1);
  const bird = groupBirds[activeIndex];
  const router = useRouter();
  const isWater = selectedGroup === 'Water Birds';

  return (
    <main className="relative min-h-screen w-full overflow-hidden">
      {/* Sky Background */}
      <div className="fixed inset-0 z-0">
        <Image src="/sky background.png" alt="Sky Background" fill priority className="object-cover object-center" />
      </div>

      {/* Content Container */}
      <div className="relative z-10 flex flex-col items-center justify-start min-h-screen w-full px-4 py-10">
        {/* Header */}
        <div className="text-center mb-8">
<<<<<<< HEAD
          <h1 className="text-5xl font-extrabold text-white drop-shadow-[3px_3px_0px_black] mb-2">
            BIRD EXPLORER&apos;S GUIDE
          </h1>
          <p className="text-white text-lg drop-shadow-[1px_1px_0px_black]">
            Discover fascinating facts about rainforest birds
          </p>
        </div>

        {/* Notebook Container */}
        <div className="flex max-w-7xl w-full rounded-3xl shadow-2xl overflow-hidden relative bg-gradient-to-br from-[#fdf5e6] via-[#f5f0d6] to-[#f1e7c0]/90 border-[6px] border-yellow-700">
          {/* Sidebar Navigation */}
          <div className="w-28 bg-gradient-to-b from-green-800 to-green-900 flex flex-col justify-center items-center gap-6 py-6">
            {birds.map((b, idx) => (
              <motion.button
                key={b.slug}
                onClick={() => { setActiveIndex(idx); setCurrentPage(1); }}
                whileHover={{ scale: 1.1 }}
                whileTap={{ scale: 0.95 }}
                className={clsx(
                  'w-20 h-20 rounded-full overflow-hidden border-4 transition-all',
                  idx === activeIndex
                    ? 'border-yellow-400 scale-110 ring-4 ring-yellow-200'
                    : 'border-green-400'
                )}
                style={{
                  backgroundImage: idx === activeIndex 
                    ? 'linear-gradient(rgba(0, 0, 0, 0.2), linear-gradient(to right, #60a5fa, #3b82f6)'
                    : 'none'
                }}
              >
                <Image
                  src={b.images.main.src}
                  alt={b.name}
                  width={80}
                  height={80}
                  className="object-cover w-full h-full"
                />
              </motion.button>
            ))}
=======
          <h1 className="text-5xl font-extrabold text-white drop-shadow-[2px_2px_0px_black] mb-2">Welcome to the Bird Explorer’s Guide</h1>
          <p className="text-white text-lg drop-shadow-[1px_1px_0px_black]">Learn about these amazing birds before you play the matching game!</p>
        </div>

        <div className="mb-4 flex gap-4 justify-center">
          {groupNames.map((group) => (
            <button
              key={group}
              onClick={() => {
                setSelectedGroup(group);
                setActiveIndex(0);
                setCurrentPage(1);
              }}
              className={clsx(
                'px-4 py-2 rounded-full font-bold border-2',
                group === selectedGroup
                  ? 'bg-yellow-600 text-white border-yellow-700'
                  : 'bg-white text-gray-800 border-gray-400 hover:bg-yellow-100'
              )}
            >
              {group}
            </button>
          ))}
        </div>

        <div className="flex max-w-7xl w-full h-[700px] rounded-3xl shadow-2xl border-[6px] border-yellow-700 overflow-hidden relative bg-gradient-to-br from-[#fdf5e6] via-[#f5f0d6] to-[#f1e7c0]/90">
          <div className={clsx(
            'bg-green-800 py-6 px-3 overflow-y-auto',
            isWater ? 'w-36' : 'w-28'
          )}>
            <div className={clsx(
              'grid gap-x-4 gap-y-15 place-items-center',
              isWater ? 'grid-cols-2' : 'grid-cols-1'
            )}>
              {groupBirds.map((b, idx) => (
                <button
                  key={b.slug}
                  onClick={() => { setActiveIndex(idx); setCurrentPage(1); }}
                  className={clsx(
                    'rounded-full overflow-hidden border-4 transition-all',
                    isWater ? 'w-16 h-16' : 'w-20 h-20',
                    idx === activeIndex
                      ? 'border-yellow-400 scale-110 ring-4 ring-yellow-200'
                      : 'border-green-400 hover:scale-105',
                      isWater && idx % 2 === 1 ? 'translate-y-16' : ''
                  )}
                >
                  <Image
                    src={b.images.main.src}
                    alt={b.name}
                    width={isWater ? 64 : 80}
                    height={isWater ? 64 : 80}
                    className="object-cover w-full h-full"
                  />
                </button>
              ))}
            </div>
>>>>>>> 825b5c84
          </div>

          <div className="w-2 bg-gradient-to-b from-yellow-800 to-yellow-900" />

<<<<<<< HEAD
          {/* Main Content Area */}
          <div className="flex-1 grid grid-cols-2 gap-0 p-6 text-black relative">
            {/* Flip Page Button - Restored Original Color Scheme */}
            <motion.button
              onClick={() => setCurrentPage(currentPage === 1 ? 2 : 1)}
              whileHover={{ scale: 1.05 }}
              whileTap={{ scale: 0.95 }}
              className="absolute top-4 right-4 bg-yellow-800 text-white px-4 py-2 rounded-full z-20 shadow-lg hover:bg-yellow-900 transition"
              style={{
                border: '2px solid rgba(100, 200, 255, 0.3)',
                boxShadow: '0 4px 6px rgba(0, 0, 0, 0.1)'
              }}
            >
              {currentPage === 1 ? 'Flip Page →' : '← Back to Page'}
            </motion.button>
=======

          <div className="w-2 bg-yellow-900" />

          <div className="flex-1 grid grid-cols-2 gap-0 p-6 text-black relative h-full">
            <button onClick={() => setCurrentPage(currentPage === 1 ? 2 : 1)} className="absolute top-4 right-4 bg-yellow-800 text-white px-4 py-2 rounded-full z-20 shadow-lg hover:bg-yellow-900 transition">
              Flip Page →
            </button>
>>>>>>> 825b5c84

            {/* Page 1 Content */}
            {currentPage === 1 ? (
              <>
                <div className="pr-6 border-r-[3px] border-yellow-800 flex flex-col overflow-y-auto">
                  <h2 className="text-4xl font-bold mb-4 text-green-900">{bird.name}</h2>
                  <div className="relative w-full h-96 rounded-xl overflow-hidden border-4 border-yellow-700 shadow-md mb-4">
                    <Image 
                      src={bird.images.main.src} 
                      alt={bird.images.main.alt} 
                      fill 
                      className="object-contain p-2" 
                    />
                  </div>
                  <p className="text-lg text-gray-800">{bird.intro}</p>
                </div>
                <div className="pl-6 flex flex-col justify-between overflow-y-auto">
                  <div className="relative h-64 rounded-xl overflow-hidden border-4 border-green-700 shadow-md mb-4">
                    <Image 
                      src={bird.images.feather.src} 
                      alt={bird.images.feather.alt} 
                      fill 
                      className="object-contain p-2" 
                    />
                  </div>
                  <p className="text-lg text-gray-800 mb-4">{bird.featherInfo}</p>
                  <div 
                    className="bg-yellow-100 border-l-4 border-yellow-600 p-4 italic text-sm text-gray-700 mt-2 shadow-sm rounded-md"
                    style={{ background: 'rgba(255, 255, 240, 0.8)' }}
                  >
                    🔍 <strong>Did you know?</strong> {bird.didYouKnow}
                  </div>
                  <div className="text-right text-sm italic text-gray-500 mt-4">
                    Explorer&apos;s Notebook •
                  </div>
                </div>
              </>
            ) : (
              <>
                <div className="pr-6 border-r-[3px] border-yellow-800 flex flex-col">
<<<<<<< HEAD
                  <div className="relative w-full h-80 rounded-xl overflow-hidden border-4 border-yellow-700 shadow-md mb-4">
                    <Image 
                      src={bird.nesting.image} 
                      alt="Nesting" 
                      fill 
                      className="object-contain p-2" 
                    />
                  </div>
                  <p className="text-lg text-gray-800">{bird.nesting.caption}</p>
                  <div 
                    className="bg-blue-100 border-l-4 border-blue-600 p-4 italic text-sm text-gray-700 mt-2 shadow-sm rounded-md"
                    style={{ background: 'rgba(240, 248, 255, 0.8)' }}
                  >
=======
                  <div className="relative w-full h-80 rounded-xl overflow-hidden border-4 border-yellow-700 shadow-md mb-18">
                    <Image src={bird.nesting.image} alt="Nesting" fill className="object-contain p-2" />
                  </div>
                  <p className="text-lg text-gray-800 mb-18">{bird.nesting.caption}</p>
                  <div className="bg-blue-100 border-l-4 border-blue-600 p-4 italic text-sm text-gray-700 shadow-sm rounded-md">
>>>>>>> 825b5c84
                    🪹 <strong>Fun Nest Fact:</strong> {bird.nesting.fact}
                  </div>
                </div>
                <div className="pl-6 flex flex-col justify-between">
                  <div className="relative h-64 rounded-xl overflow-hidden border-4 border-green-700 shadow-md mb-4">
                    <Image 
                      src={bird.images.food.src} 
                      alt={bird.images.food.alt} 
                      fill 
                      className="object-contain p-2" 
                    />
                  </div>
                  <p className="text-lg text-gray-800 mb-4">{bird.food.text}</p>
                  <div 
                    className="bg-green-100 border-l-4 border-green-600 p-4 italic text-sm text-gray-700 mt-2 shadow-sm rounded-md"
                    style={{ background: 'rgba(240, 255, 240, 0.8)' }}
                  >
                    🍖 <strong>Unique Trait:</strong> {bird.food.unique}
                  </div>
                  <div className="text-right text-sm italic text-gray-500 mt-4">
                    Explorer&apos;s Notebook •
                  </div>
                </div>
              </>
            )}
          </div>
        </div>

<<<<<<< HEAD
        {/* Start Game Button */}
        <motion.button
          onClick={() => router.push('/matching2')}
          whileHover={{ 
            scale: 1.05,
            boxShadow: '0 6px 12px rgba(0, 0, 0, 0.3)'
          }}
          whileTap={{ scale: 0.95 }}
          className="mt-8 text-white text-lg font-bold px-8 py-4 rounded-full shadow-lg transition"
          style={{
            backgroundImage: 'linear-gradient(rgba(0, 0, 0, 0.6), rgba(0, 0, 0, 0.6)), linear-gradient(to right, #60a5fa, #3b82f6, #2563eb)',
            border: '2px solid rgba(100, 200, 255, 0.3)',
            boxShadow: '0 4px 10px rgba(0, 0, 0, 0.2)',
            position: 'relative',
            overflow: 'hidden'
          }}
        >
          <span className="relative z-10 flex items-center gap-2">
            <FaDove /> Start Matching Game →
          </span>
          <motion.span 
            className="absolute inset-0 bg-gradient-to-r from-blue-400 to-blue-600 opacity-0 hover:opacity-20"
            initial={{ opacity: 0 }}
            whileHover={{ opacity: 0.2 }}
            transition={{ duration: 0.3 }}
          />
        </motion.button>
=======
        <button onClick={() => router.push('/matching2')} className="mt-8 bg-green-700 hover:bg-green-900 text-white text-lg font-bold px-8 py-4 rounded-full shadow-lg transition">
          Start Matching Game →
        </button>
>>>>>>> 825b5c84
      </div>
    </main>
  );
}<|MERGE_RESOLUTION|>--- conflicted
+++ resolved
@@ -595,134 +595,12 @@
       <div className="relative z-10 flex flex-col items-center justify-start min-h-screen w-full px-4 py-10">
         {/* Header */}
         <div className="text-center mb-8">
-<<<<<<< HEAD
-          <h1 className="text-5xl font-extrabold text-white drop-shadow-[3px_3px_0px_black] mb-2">
-            BIRD EXPLORER&apos;S GUIDE
-          </h1>
-          <p className="text-white text-lg drop-shadow-[1px_1px_0px_black]">
-            Discover fascinating facts about rainforest birds
-          </p>
-        </div>
-
-        {/* Notebook Container */}
-        <div className="flex max-w-7xl w-full rounded-3xl shadow-2xl overflow-hidden relative bg-gradient-to-br from-[#fdf5e6] via-[#f5f0d6] to-[#f1e7c0]/90 border-[6px] border-yellow-700">
-          {/* Sidebar Navigation */}
-          <div className="w-28 bg-gradient-to-b from-green-800 to-green-900 flex flex-col justify-center items-center gap-6 py-6">
-            {birds.map((b, idx) => (
-              <motion.button
-                key={b.slug}
-                onClick={() => { setActiveIndex(idx); setCurrentPage(1); }}
-                whileHover={{ scale: 1.1 }}
-                whileTap={{ scale: 0.95 }}
-                className={clsx(
-                  'w-20 h-20 rounded-full overflow-hidden border-4 transition-all',
-                  idx === activeIndex
-                    ? 'border-yellow-400 scale-110 ring-4 ring-yellow-200'
-                    : 'border-green-400'
-                )}
-                style={{
-                  backgroundImage: idx === activeIndex 
-                    ? 'linear-gradient(rgba(0, 0, 0, 0.2), linear-gradient(to right, #60a5fa, #3b82f6)'
-                    : 'none'
-                }}
-              >
-                <Image
-                  src={b.images.main.src}
-                  alt={b.name}
-                  width={80}
-                  height={80}
-                  className="object-cover w-full h-full"
-                />
-              </motion.button>
-            ))}
-=======
-          <h1 className="text-5xl font-extrabold text-white drop-shadow-[2px_2px_0px_black] mb-2">Welcome to the Bird Explorer’s Guide</h1>
-          <p className="text-white text-lg drop-shadow-[1px_1px_0px_black]">Learn about these amazing birds before you play the matching game!</p>
-        </div>
-
-        <div className="mb-4 flex gap-4 justify-center">
-          {groupNames.map((group) => (
-            <button
-              key={group}
-              onClick={() => {
-                setSelectedGroup(group);
-                setActiveIndex(0);
-                setCurrentPage(1);
-              }}
-              className={clsx(
-                'px-4 py-2 rounded-full font-bold border-2',
-                group === selectedGroup
-                  ? 'bg-yellow-600 text-white border-yellow-700'
-                  : 'bg-white text-gray-800 border-gray-400 hover:bg-yellow-100'
-              )}
-            >
-              {group}
-            </button>
-          ))}
-        </div>
-
-        <div className="flex max-w-7xl w-full h-[700px] rounded-3xl shadow-2xl border-[6px] border-yellow-700 overflow-hidden relative bg-gradient-to-br from-[#fdf5e6] via-[#f5f0d6] to-[#f1e7c0]/90">
-          <div className={clsx(
-            'bg-green-800 py-6 px-3 overflow-y-auto',
-            isWater ? 'w-36' : 'w-28'
-          )}>
-            <div className={clsx(
-              'grid gap-x-4 gap-y-15 place-items-center',
-              isWater ? 'grid-cols-2' : 'grid-cols-1'
-            )}>
-              {groupBirds.map((b, idx) => (
-                <button
-                  key={b.slug}
-                  onClick={() => { setActiveIndex(idx); setCurrentPage(1); }}
-                  className={clsx(
-                    'rounded-full overflow-hidden border-4 transition-all',
-                    isWater ? 'w-16 h-16' : 'w-20 h-20',
-                    idx === activeIndex
-                      ? 'border-yellow-400 scale-110 ring-4 ring-yellow-200'
-                      : 'border-green-400 hover:scale-105',
-                      isWater && idx % 2 === 1 ? 'translate-y-16' : ''
-                  )}
-                >
-                  <Image
-                    src={b.images.main.src}
-                    alt={b.name}
-                    width={isWater ? 64 : 80}
-                    height={isWater ? 64 : 80}
-                    className="object-cover w-full h-full"
-                  />
-                </button>
-              ))}
-            </div>
->>>>>>> 825b5c84
+
           </div>
 
           <div className="w-2 bg-gradient-to-b from-yellow-800 to-yellow-900" />
 
-<<<<<<< HEAD
-          {/* Main Content Area */}
-          <div className="flex-1 grid grid-cols-2 gap-0 p-6 text-black relative">
-            {/* Flip Page Button - Restored Original Color Scheme */}
-            <motion.button
-              onClick={() => setCurrentPage(currentPage === 1 ? 2 : 1)}
-              whileHover={{ scale: 1.05 }}
-              whileTap={{ scale: 0.95 }}
-              className="absolute top-4 right-4 bg-yellow-800 text-white px-4 py-2 rounded-full z-20 shadow-lg hover:bg-yellow-900 transition"
-              style={{
-                border: '2px solid rgba(100, 200, 255, 0.3)',
-                boxShadow: '0 4px 6px rgba(0, 0, 0, 0.1)'
-              }}
-            >
-              {currentPage === 1 ? 'Flip Page →' : '← Back to Page'}
-            </motion.button>
-=======
-
-          <div className="w-2 bg-yellow-900" />
-
-          <div className="flex-1 grid grid-cols-2 gap-0 p-6 text-black relative h-full">
-            <button onClick={() => setCurrentPage(currentPage === 1 ? 2 : 1)} className="absolute top-4 right-4 bg-yellow-800 text-white px-4 py-2 rounded-full z-20 shadow-lg hover:bg-yellow-900 transition">
-              Flip Page →
-            </button>
->>>>>>> 825b5c84
+
 
             {/* Page 1 Content */}
             {currentPage === 1 ? (
@@ -763,27 +641,7 @@
             ) : (
               <>
                 <div className="pr-6 border-r-[3px] border-yellow-800 flex flex-col">
-<<<<<<< HEAD
-                  <div className="relative w-full h-80 rounded-xl overflow-hidden border-4 border-yellow-700 shadow-md mb-4">
-                    <Image 
-                      src={bird.nesting.image} 
-                      alt="Nesting" 
-                      fill 
-                      className="object-contain p-2" 
-                    />
-                  </div>
-                  <p className="text-lg text-gray-800">{bird.nesting.caption}</p>
-                  <div 
-                    className="bg-blue-100 border-l-4 border-blue-600 p-4 italic text-sm text-gray-700 mt-2 shadow-sm rounded-md"
-                    style={{ background: 'rgba(240, 248, 255, 0.8)' }}
-                  >
-=======
-                  <div className="relative w-full h-80 rounded-xl overflow-hidden border-4 border-yellow-700 shadow-md mb-18">
-                    <Image src={bird.nesting.image} alt="Nesting" fill className="object-contain p-2" />
-                  </div>
-                  <p className="text-lg text-gray-800 mb-18">{bird.nesting.caption}</p>
-                  <div className="bg-blue-100 border-l-4 border-blue-600 p-4 italic text-sm text-gray-700 shadow-sm rounded-md">
->>>>>>> 825b5c84
+
                     🪹 <strong>Fun Nest Fact:</strong> {bird.nesting.fact}
                   </div>
                 </div>
@@ -812,40 +670,3 @@
           </div>
         </div>
 
-<<<<<<< HEAD
-        {/* Start Game Button */}
-        <motion.button
-          onClick={() => router.push('/matching2')}
-          whileHover={{ 
-            scale: 1.05,
-            boxShadow: '0 6px 12px rgba(0, 0, 0, 0.3)'
-          }}
-          whileTap={{ scale: 0.95 }}
-          className="mt-8 text-white text-lg font-bold px-8 py-4 rounded-full shadow-lg transition"
-          style={{
-            backgroundImage: 'linear-gradient(rgba(0, 0, 0, 0.6), rgba(0, 0, 0, 0.6)), linear-gradient(to right, #60a5fa, #3b82f6, #2563eb)',
-            border: '2px solid rgba(100, 200, 255, 0.3)',
-            boxShadow: '0 4px 10px rgba(0, 0, 0, 0.2)',
-            position: 'relative',
-            overflow: 'hidden'
-          }}
-        >
-          <span className="relative z-10 flex items-center gap-2">
-            <FaDove /> Start Matching Game →
-          </span>
-          <motion.span 
-            className="absolute inset-0 bg-gradient-to-r from-blue-400 to-blue-600 opacity-0 hover:opacity-20"
-            initial={{ opacity: 0 }}
-            whileHover={{ opacity: 0.2 }}
-            transition={{ duration: 0.3 }}
-          />
-        </motion.button>
-=======
-        <button onClick={() => router.push('/matching2')} className="mt-8 bg-green-700 hover:bg-green-900 text-white text-lg font-bold px-8 py-4 rounded-full shadow-lg transition">
-          Start Matching Game →
-        </button>
->>>>>>> 825b5c84
-      </div>
-    </main>
-  );
-}