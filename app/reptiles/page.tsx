--- conflicted
+++ resolved
@@ -216,21 +216,9 @@
             headers: { 'Content-Type': 'application/json' },
             body: JSON.stringify({ studentId, highscore: newScore }),
           })
-<<<<<<< HEAD
           const data = await res.json()
           if (res.ok) setHighscore(data.highscore)
           else console.error('Highscore save error:', data)
-=======
-
-          const text = await res.text()
-          if (!res.ok) {
-            console.error('Highscore save error:', text || res.statusText)
-            return
-          }
-          const data = text ? JSON.parse(text) : {}
-          console.log('Highscore updated:', data)
-          setHighscore(data.highscore ?? newScore)
->>>>>>> 00aecfa6
         } catch (err) {
           console.error('API error saving highscore:', err)
         }
@@ -263,7 +251,6 @@
         />
       </div>
 
-<<<<<<< HEAD
       {/* White panel wrapping all content */}
       <div className="relative z-10 bg-white p-8 rounded-lg shadow-lg w-full max-w-3xl">
         {/* Title */}
@@ -309,36 +296,6 @@
           </button>
         </div>
       </div>
-=======
-      <div
-        id="game-container"
-        className="w-[450px] h-[600px] relative overflow-hidden bg-black mb-4"
-      />
-
-      <button
-        onClick={() => {
-          setScore(0)
-          setIsGameOver(false)
-          setGameKey((prev) => prev + 1)
-        }}
-        disabled={!isGameOver}
-        className={`px-6 py-2 rounded transition font-semibold ${
-          isGameOver
-            ? 'bg-green-700 text-white hover:bg-green-800 cursor-pointer'
-            : 'bg-gray-400 text-gray-700 cursor-not-allowed'
-        }`}
-      >
-        Play Again
-      </button>
-
-      {/* Learn more button */}
-      <button
-        onClick={() => router.push('/reptilefacts')}
-        className="mt-4 px-6 py-2 rounded bg-blue-600 text-white font-semibold hover:bg-blue-700 transition"
-      >
-        Learn about Reptiles?
-      </button>
->>>>>>> 00aecfa6
     </div>
   )
 }